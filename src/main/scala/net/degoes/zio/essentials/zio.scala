// Copyright(C) 2019 - John A. De Goes. All rights reserved.

package net.degoes.zio
package essentials

import java.io.{File, IOException}
import java.nio.file.Path
import java.util.concurrent.{Executors, TimeUnit}

import scalaz.zio.Exit.Cause
import scalaz.zio._
import scalaz.zio.console.Console
import scalaz.zio.internal.{Platform, PlatformLive}

import scala.io.Source

/**
 * `ZIO[R, E, A]` is an immutable data structure that models an effectful program.
 *
 *  - The program requires an environment `R`
 *  - The program may fail with an error `E`
 *  - The program may succeed with a value `A`
 */
object zio_types {

  /**
   * Write the following types in terms of the `ZIO` type.
   */
  /**
   * A program that might fail with an error of type `E` or succeed with a
   * value of type `A`.
   */
  type FailOrSuccess[E, A] = ZIO[Any, E, A]

  /**
   * A program that never fails and might succeed with a value of type `A`
   */
  type Success[A] = ZIO[Any, Nothing, A]

  /**
   * A program that always fails with a value of type `E`
   */
  type Fail[E] = ZIO[Any, E, Nothing]

  /**
   * A program that runs forever but might fail with `E`.
   */
  type Forever[E] = ZIO[Any, E, Nothing]

  /**
   * A program that cannot fail or succeed with a value.
   */
  type NeverStops = ZIO[Any, Nothing, Nothing]

  /**
   * Types aliases built into ZIO.
   */
  /**
   * An effect that may fail with a value of type `E` or succeed with a value
   * of type `A`.
   */
  type IO[E, A] = ZIO[Any, E, A]

  /**
   * An effect that may fail with `Throwable` or succeed with a value of
   * type `A`.
   */
  type Task[A] = ZIO[Any, Throwable, A]

  /**
   * An effect that cannot fail but may succeed with a value of type `A`.
   */
  type UIO[A] = ZIO[Any, Nothing, A]

}

object zio_values {

  /**
   * Using `ZIO.succeed` method. Construct an effect that succeeds with the
   * integer `42`, and ascribe the correct type.
   */
  val ioInt: UIO[Int] = ZIO.succeed(42)

  /**
   * Using the `ZIO.succeedLazy` method, construct an effect that succeeds with
   * the (lazily evaluated) specified value and ascribe the correct type.
   */
  lazy val bigList               = (1L to 100000000L).toList
  lazy val bigListString         = bigList.mkString("\n")
  val ioString: UIO[String]      = IO.succeedLazy(bigListString)

  /**
   * Using the `ZIO.fail` method, construct an effect that fails with the string
   * "Incorrect value", and ascribe the correct type.
   */
  val incorrectVal: IO[String, Nothing] = ZIO.fail("Incorrect value")

  /**
   * Using the `ZIO.effectTotal` method, construct an effect that wraps Scala
   * `println` method, so you have a pure functional version of print line, and
   * ascribe the correct type.
   */
  def putStrLn(line: String): UIO[Unit] = ZIO.effectTotal(println(line))

  /**
   * Using the `ZIO.effect` method, wrap Scala's `readLine` method to make it
   * purely functional with the correct ZIO error type.
   *
   * Note: You will have to use the `.refineOrDie` method to refine the
   * `Throwable` type into something more specific.
   */
  val getStrLn: IO[IOException, String] =
    ZIO.effect(scala.io.StdIn.readLine).refineOrDie {
      case io: IOException => io
    }

  /**
   * Using the `ZIO.effect` method, wrap Scala's `getLines` to make it
   * purely functional with the correct ZIO error type.
   *
   * Note: You will have to use the `.refineOrDie` method to refine the
   * `Throwable` type into something more specific.
   */
  def readFile(file: File): IO[IOException, List[String]] =
    IO.effect(Source.fromFile(file).getLines.toList).refineOrDie {
      case io: IOException => io
    }

  /**
   * Using the `ZIO.effect` method, wrap Scala's `Array#update` method to make
   * it purely functional with the correct ZIO error type.
   *
   * Note: You will have to use the `.refineOrDie` method to refine the
   * `Throwable` type into something more specific.
   */
  def arrayUpdate[A](a: Array[A], i: Int, f: A => A): IO[ArrayIndexOutOfBoundsException, Unit] =
    IO.effectTotal(a.update(i, f(a(i)))).refineOrDie {
      case iob: ArrayIndexOutOfBoundsException => iob
    }

  /**
   * In order to execute the effectful programs that are described in `ZIO`
   * values, you need to interpret them using the `Runtime` in `ZIO`
   * and call `unsafeRun`
   *       or
   * call the main function in `zio.App`
   */
  object Example extends DefaultRuntime {
    val sayHelloIO: UIO[Unit] = putStrLn("Hello ZIO!")
    //run sayHelloIO using `unsafeRun`
    val sayHello: Unit = unsafeRun(sayHelloIO)
  }

  //run sayHello in `zip.App`
  object HelloZIO extends scalaz.zio.App {
    val sayHelloIO: UIO[Unit]                              = putStrLn("Hello ZIO!")
    override def run(args: List[String]): IO[Nothing, Int] = sayHelloIO *> IO.succeed(0)
  }

  final case class Config()
  val runtime: Runtime[Config] = Runtime(Config(), internal.PlatformLive.makeDefault())

  trait ConfigDatabase {
    val configDatabase: ConfigDatabase.Service
  }

  object ConfigDatabase {
    trait Service {
      val connectionUrl: String
      val username: String
      val password: String
      val databaseName: String
    }
  }

  trait ConfigFacebookApi {
    val configFacebookApi: ConfigFacebookApi.Service
  }

  object ConfigFacebookApi {
    trait Service {
      val address: String
      val apiKey: String
    }
  }

  trait ConfigLogging {
    val configLogging: ConfigLogging.Service
  }

  object ConfigLogging {
    trait Service {}
  }

  def part1: ZIO[ConfigLogging, Nothing, Unit] = ???
  def part2: ZIO[ConfigFacebookApi, Nothing, Unit] = ???
  def part3: ZIO[ConfigLogging with ConfigDatabase, Nothing, Unit] = ???

  val whole: ZIO[ConfigLogging with ConfigFacebookApi with ConfigDatabase, Nothing, Unit] =
    for {
      _ <- part1
      _ <- part2
      _ <- part3
    } yield ()

}

/**
 * Basic operations in zio
 */
object zio_composition {

  /**
   * Map a ZIO value that produces an Int 42 into ZIO value that produces a String "42"
   * by converting the integer into its string
   * and define the return ZIO type
   */
  val toStr: IO[Nothing, String] = IO.succeed(42).map(_.toString)

  /**
   * Add one to the value of the computation, and define the return ZIO type
   */
  def addOne(i: Int): IO[Nothing, Int] = IO.succeed(i).map(_ + 1)

  /**
   * Map a ZIO value that fails with an Int 42 into ZIO value that fails with a String "42"
   * by converting the integer into its string
   * and define the return ZIO type
   */
  val toFailedStr: IO[String, Nothing] = IO.fail(42).mapError(_.toString)

  /**
   * Using `flatMap` check the precondition `p` in the result of the computation of `io`
   * and improve the ZIO types in the following input parameters
   */
  def verify(io: UIO[Int])(p: Int => Boolean): IO[Unit, Int] =
    io.flatMap( int =>
      if (p(int)) IO.succeed(int) else IO.fail(())
    )

  /**
   * Using `flatMap` and `map` compute the sum of the values of `a` and `b`
   * and improve the ZIO types
   */
  val a: UIO[Int]   = IO.succeed(14)
  val b: UIO[Int]   = IO.succeed(16)
  val sum: UIO[Int] = a.zipWith(b)(_ + _)


  /**
   * Using `flatMap`, implement `ifThenElse`, which checks the ZIO condition and
   * returns the result of either `ifTrue` or `ifFalse`.
   *
   * @example
   * val exampleIf: IO[String, String] =
   *      ifThenElse(IO.succeed(true))(ifTrue = IO.succeed("It's true!"), ifFalse = IO.fail("It's false!"))
   */
  def ifThenElse[E, A](condition: IO[E, Boolean])(ifTrue: IO[E, A], ifFalse: IO[E, A]): IO[E, A] =
    for {
      cond   <- condition
      result <- if (cond) ifTrue
                else ifFalse
    } yield result

  /**
   * Implement `divide` using `ifThenElse`.
   * if (b != 0), returns `a / b` otherwise, fail with `ArithmeticException`.
   */
  def divide(a: Int, b: Int): IO[ArithmeticException, Int] =
    ifThenElse(IO.succeed(b != 0))(IO.succeed(a / b), IO.fail(new ArithmeticException))

  /**
   * Using `ifThenElse` implement parseInt that
   * checks if the input is positive, and returns it if it is positive
   * otherwise the program fails with `String` ("This is a negative int") error
   * and define the return ZIO type
   */
  def positive(value: Int): IO[String, Int] =
    ifThenElse(IO.succeed(value > 0))(
      IO.succeed(value),
      IO.fail("This is a negative int")
    )

  /**
   * Translate this a recursive function that repeats an action n times
   */
  def repeatN1(n: Int, action: () => Unit): Unit =
    if (n <= 0) ()
    else {
      action()
      repeatN1(n - 1, action)
    }

  def repeatN2[E](n: Int, action: IO[E, Unit]): IO[E, Unit] =
    if (n <= 0) IO.unit
    else action *> repeatN2(n - 1, action)

  /**
   * translate the following loop into its ZIO equivalent
   * and improve the ZIO input/output types.
   */
  def sumList1(ints: List[Int], acc: Int): Int = ints match {
    case Nil     => acc
    case x :: xs => sumList1(xs, acc + x)
  }
  def sumList2(ints: IO[Nothing, List[Int]], acc: IO[Nothing, Int]): IO[Nothing, Int] =
    ints.flatMap {
      case Nil => acc
      case x :: xs => sumList2(IO.succeed(xs), acc.map(_ + x))
    }

  /**
   * translate the following loop into its ZIO equivalent
   * and improve the ZIO input/output types.
   */
  def decrementUntilFour1(int: Int): Unit =
    if (int <= 4) ()
    else decrementUntilFour1(int - 1)

  def decrementUntilFour2(int: UIO[Int]): UIO[Unit] =
    ifThenElse(int.map(_ <= 4))(
      IO.unit,
      decrementUntilFour2(int.map(_ - 1))
    )

  /**
   * Implement the following loop into its ZIO equivalent.
   */
  def factorial(n: Int): Int =
    if (n <= 1) 1
    else n * factorial(n - 1)

  def factorialIO(n: Int): UIO[Int] =
    if (n <= 1) IO.succeed(1)
    else factorialIO(n - 1).map(_ * n)

  /**
   * Make `factorialIO` tail recursion
   */
  def factorialTailIO(n: Int, acc: Int = 1): UIO[Int] =
    if (n <= 1) IO.succeed(acc)
    else factorialTailIO(n -1, n * acc)

  /**
   * Translate the following program that uses `flatMap` and `map` into
   * its equivalent using for-comprehension syntax sugar
   * a.flatMap(v1 => b.map(v2 => v1 * v2))
   */
  def multiply(a: UIO[Int], b: UIO[Int]): UIO[Int] =
    for {
      a <- a
      b <- b
    } yield a + b

  // fa.flatmap(a => fb.flatmap(b => fc.map(c => c))))
  def flat1(a: UIO[Int], b: UIO[Int], c: UIO[Int]): UIO[Int] =
    for {
      _ <- a
      _ <- b
      c <- c
    } yield c

  /**
   * Translate the following program, which uses for-comprehension, to its
   * equivalent chain of `flatMap` and `map`
   * improve the ZIO return type
   */
  val totalStr1: IO[Nothing, String] = for {
    v1 <- IO.succeed(42)
    v2 <- IO.succeed(58)
    v3 <- IO.succeed("The Total Is: ")
  } yield v3 + (v1 + v2).toString

  val totalStr2: UIO[String] =
    IO.succeed(42)
      .flatMap(v1 => IO.succeed(58)
        .flatMap(v2 => IO.succeed("The Total Is: ")
          .map(v3 => v3 + (v1 + v2).toString)))

  /**
   * Using `zip`
   * combine the result of two effects into a tuple
   */
  def toTuple(io1: UIO[Int], io2: UIO[Int]): UIO[(Int, Int)] = io1.zip(io2)

  /**
   * Using `zipWith`, add the two values computed by these effects.
   */
  val combine: UIO[Int] = ZIO.succeed(2).zipWith(IO.succeed(40))(_ + _)

  /**
   * Using `ZIO.foreach`
   * convert a list of integers into a List of String
   */
  def convert(l: List[Int]): UIO[List[String]] = IO.foreach(l) { x =>
    IO.succeed(x.toString)
  }

  /**
   * Using `ZIO.collectAll`
   * evaluate a list of effects and collect the result into an IO of a list with their result
   */
  def collect(effects: List[UIO[Int]]): UIO[List[Int]] =
    ZIO.collectAll(effects)

  /**
   * rewrite this procedural program into a ZIO equivalent and improve the ZIO input/output types
   */
  def analyzeName1(first: String, last: String): String =
    if ((first + " " + last).length > 20) "Your full name is really long"
    else if ((first + last).contains(" ")) "Your name is really weird"
    else "Your name is pretty normal"

  def analyzeName2(first: UIO[String], last: UIO[String]): UIO[String] =
    first.zipWith(last)(analyzeName1)

  /**
   * Translate the following procedural program into ZIO.
   */
  def playGame1(): Unit = {
    val number = scala.util.Random.nextInt(5)
    println("Enter a number between 0 - 5: ")
    scala.util.Try(scala.io.StdIn.readLine().toInt).toOption match {
      case None =>
        println("You didn't enter an integer!")
        playGame1()
      case Some(guess) if guess == number =>
        println("You guessed right! The number was " + number)
      case _ =>
        println("You guessed wrong! The number was " + number)
    }
  }
  val playGame2: Task[Unit] = {
    def randomNumber(): UIO[Int] =
      IO.effectTotal(scala.util.Random.nextInt(5))
    def purePrintLn(line: String): UIO[Unit] =
      IO.effectTotal(purePrintLn(line))
    def pureReadLine(): Task[String] =
      IO.effect(scala.io.StdIn.readLine())
    for {
      number <- randomNumber()
      _      <- purePrintLn("Enter a number between 0 - 5: ")
      line   <- pureReadLine()
      _      <- scala.util.Try(line.toInt).toOption match {
                  case None =>
                    purePrintLn("You didn't enter an integer!") *> playGame2
                  case Some(guess) if guess == number =>
                    purePrintLn("You guessed right! The number was " + number)
                  case _ =>
                    purePrintLn("You guessed wrong! The number was " + number)
                }
    } yield ()
  }
}

object zio_failure {

  /**
   * Using `ZIO.fail` method, create an `IO[String, Int]` value that
   * represents a failure with a string error message, containing
   * a user-readable description of the failure.
   */
  val stringFailure1: IO[String, Int] = IO.fail("failed")

  /**
   * Using the `IO.fail` method, create an `IO[Int, String]` value that
   * represents a failure with an integer error code.
   */
  val intFailure: IO[Int, String] = IO.fail(1)

  /**
   * Translate the following exception-throwing program into its ZIO equivalent.
   * And identify the ZIO types
   */
  def accessArr1[A](i: Int, a: Array[A]): A =
    if (i < 0 || i >= a.length)
      throw new IndexOutOfBoundsException(s"The index $i is out of bounds [0, ${a.length} )")
    else a(i)

  def accessArr2[A](i: Int, a: Array[A]): IO[IndexOutOfBoundsException, A] =
    if (i < 0 || i >= a.length)
      IO.fail(new IndexOutOfBoundsException)
    else IO.succeed(a(i))

  /**
   * Translate the following ZIO program into its exception-throwing equivalent.
   */
  def divide1(n: Int, d: Int): IO[ArithmeticException, Int] =
    if (d == 0) IO.fail(new ArithmeticException)
    else IO.succeedLazy(n / d)

  def divide2(n: Int, d: Int): Int =
    if (d == 0) throw new ArithmeticException()
    else n / d

  /**
   * Recover from a division by zero error by using `fold`
   */
  val recovered1: UIO[Int] = divide1(100, 0).fold(_ => -1, identity)

  /**
   * Using `foldM`, Print out either an error message or the division.
   */
  val recovered2: UIO[Unit] = divide1(100, 0).foldM(
    err => UIO.effectTotal(println(err.toString)),
    succ => UIO.effectTotal(println(s"The division is $succ"))
  )
  
  /**
   * Recover from division by zero error by returning -1 using `either`
   */
  val recovered3: UIO[Int] = divide1(100, 0).either.map {
    case Left(_) =>
      -1
    case Right(value) =>
      value
  }

  /**
   * Recover from division by zero error by returning -1 using `option`
   */
  val recovered4: UIO[Int] = divide1(100, 0).option.map {
    case None =>
      -1
    case Some(value) =>
      value
  }

  /**
   * Use the `orElse` method of `IO` to try `firstChoice`, and fallback to
   * `secondChoice` only if `firstChoice` fails.
   */
  val firstChoice: IO[ArithmeticException, Int] = divide1(100, 0)
  val secondChoice: UIO[Int]                    = IO.succeed(400)
  val combined: UIO[Int]                        = firstChoice orElse secondChoice

  // io.catchSome
  // io.catchAll

  /**
   * Using `IO.effectTotal`. Import a synchronous effect with a strange code
   */
  val defect1: UIO[Int] = IO.effectTotal("this is a short text".charAt(30))

  /**
   * Throw an Exception in pure code using `IO.succeedLazy`.
   */
  val defect2: UIO[Int] = IO.succeed(throw new Exception("oh no!"))

  /**
   * Using `die`, terminate this program with a fatal error.
   */
  val terminate1: UIO[Int] = IO.die(new Exception)

  /**
   * Using `orDieWith`, terminate the following UIO program with a Throwable
   * when there it fails
   */
  val terminate2: UIO[Int] = IO.fail("unexpected error").orDieWith(e => new Exception(e))

  /**
   * Using `orDie`, terminate the following UIO program that fails with an exception
   */
  val terminate3: UIO[Int] = IO.effect("Hello".toInt).orDie

  case class DomainError()

  val veryBadIO: IO[DomainError, Int] =
    IO.effectTotal(5 / 0).flatMap(_ => IO.fail(DomainError()))

  /**
   * using `sandbox` recover the `veryBadIO` and catch all errors using `catchAll`
   */
  val caught1: UIO[Int] = veryBadIO.sandbox.catchAll {
    case Cause.Die(_) => IO.succeed(0)
    case Cause.Fail(_) => IO.succeed(0)
  }

  /**
   * using `sandboxWith` improve the code above and use `catchSome` with a partial match for the possible errors
   */
  def caught2: IO[DomainError, Int] = veryBadIO.sandboxWith[Any, DomainError, Int](_.catchSome {
    case Cause.Die(_: ArithmeticException) => IO.succeed(0)
  })

  // io.catchSome
  // io.catchAll
  // action.catchAll {
  //   case io: IOException => ...
  // }
}

object zio_effects {

  /**
   * Using `ZIO.effectTotal` method. increment the given int and identify the correct ZIO type
   */
  def increment(i: Int): UIO[Int] = ZIO.succeed(i + 1)

  /**
   * Using `ZIO.effect` method. wrap Scala's `toInt` method to convert a given string value to int
   * and identify the correct ZIO type, choose which type alias better
   */
  def parseInt(str: String): Task[Int] = ZIO.effect(str.toInt)

  /**
   * Using `flatMap` and `map`
   * implement a program that reads from the console and
   * calls `parseInt` to convert the given input into to an integer value
   * and define the return ZIO type
   */
  def readInt: IO[Throwable, Int] =
    ZIO.effect(scala.io.StdIn.readLine()).flatMap(str => ZIO.effect(str.toInt))

  /**
   * Translate `readInt` using for-comprehension
   */
  def _readInt: IO[???, ???] = ???

  /**
   * Using `catchSome` on `parseInt`, return -1 when
   * the parsing fails with the specified Exception `NumberFormatException` and return a -1
   * and identify the correct ZIO type
   */
  def successfulParseInt(str: String): ??? = ???

  /**
   * Using `catchAll` method, wrap Scala's `getLines` method to
   * import it into the world of pure functional programming and recover from all Exceptions
   * to return a successful result with an empty list
   */
  def readFile(file: File): IO[???, List[String]] =
    Source.fromFile(file).getLines.toList ?

  /**
   * Using `refineOrDie` method, catch the NoSuchElementException and return -1
   */
  def first(as: List[Int]): Task[Int] = as.head ?

  /**
   * Use `ZIO.effectAsync` method to implement the following `sleep`method
   * and choose the correct error type
   */
  val scheduledExecutor = Executors.newScheduledThreadPool(1)
  def sleep(l: Long, u: TimeUnit): IO[Nothing, Unit] =
    IO.effectAsync[Nothing, Unit] { k =>
      scheduledExecutor
        .schedule(new Runnable {
          def run(): Unit = k(IO.unit)
        }, l, u)
    }
  
  /**
   * Wrap the following Java callback API, into an `IO` using `IO.effectAsync`
   * and use other ZIO type alias
   */
  def readChunkCB(success: Array[Byte] => Unit, failure: Throwable => Unit): Unit = ???
  val readChunkIO: IO[Throwable, Array[Byte]]                                     = ???

  /**
   * Rewrite this program using `readChunkIO`
   */
  readChunkCB(
    a1 =>
      readChunkCB(
        a2 => readChunkCB(a3 => println(s"${a1 ++ a2 ++ a3}"), e3 => println(s"${e3.toString}")),
        e2 => println(s"${e2.toString}")
      ),
    e1 => println(s"${e1.toString}")
  )

  /**
   * Using `ZIO.effectAsyncMaybe` wrap the following Java callback API into an `IO`
   * and use better ZIO type alias.
   */
  def readFromCacheCB(key: String)(success: Array[Byte] => Unit, error: Throwable => Unit): Option[Array[Byte]] = ???
  def readFromCacheIO(key: String): IO[Throwable, Array[Byte]]                                                  = ???

  /**
   * using `ZIO.effectAsyncInterrupt` wrap the following Java callback API into an `IO`
   * and use better ZIO type alias.
   */
  case class HttpGetToken(canceller: () => Unit)

  def httpGetCB(url: String)(success: Array[Byte] => Unit, error: Throwable => Unit): HttpGetToken = ???
  def httpGetIO(url: String): IO[Throwable, Array[Byte]]                                           = ???

  /**
   * using `ZIO.effectAsync` import a pure value of type int
   * and identify the ZIO type
   */
  val async42: ??? = 42 ?
}

object impure_to_pure {

  /**
   * Translate the following procedural programs into ZIO.
   */
  def getName1(print: String => Unit, read: () => String): Option[String] = {
    print("Do you want to enter your name?")
    read().toLowerCase.take(1) match {
      case "y" => Some(read())
      case _   => None
    }
  }
  def getName2[E](print: String => IO[E, Unit], read: IO[E, String]): IO[E, Option[String]] =
    ???

  def ageExplainer1(): Unit = {
    println("What is your age?")
    scala.util.Try(scala.io.StdIn.readLine().toInt).toOption match {
      case Some(age) =>
        if (age < 12) println("You are a kid")
        else if (age < 20) println("You are a teenager")
        else if (age < 30) println("You are a grownup")
        else if (age < 50) println("You are an adult")
        else if (age < 80) println("You are a mature adult")
        else if (age < 100) println("You are elderly")
        else println("You are probably lying.")
      case None =>
        println("That's not an age, try again")

        ageExplainer1()
    }
  }

  def ageExplainer2: UIO[Unit] = ???

  def decode1(read: () => Byte): Either[Byte, Int] = {
    val b = read()
    if (b < 0) Left(b)
    else {
      Right(
        b.toInt +
          (read().toInt << 8) +
          (read().toInt << 16) +
          (read().toInt << 24)
      )
    }
  }
  def decode2[E](read: IO[E, Byte]): IO[E, Either[Byte, Int]] = ???

  def replaceV1(as: List[Int], value: Int, newValue: Int): List[Int] =
    as.map(v => if (v == value) newValue else v)

  def replaceV2(as: List[UIO[Int]], value: UIO[Int], newValue: UIO[Int]): UIO[List[Int]] = ???
}

object zio_interop {

  import scala.concurrent.Future
  import scala.concurrent.ExecutionContext.global

  /**
   * Using `Fiber#toFuture`. Convert the following `Fiber` into a `Future`
   */
  val fiber: Fiber[Throwable, Int] = Fiber.succeed(1)
  val fToFuture: Future[Int]       = ???

  /**
   * Using `Fiber.fromFruture`. Wrap the following Future in a `Fiber`
   */
  val future1                          = () => Future(Thread.sleep(1000))(global)
  val fToFiber: Fiber[Throwable, Unit] = ???

  /**
   * Using `Task#toFuture`. Convert unsafely the following ZIO Task into `Future`.
   */
  val task1: Task[Int]       = IO.effect("wrong".toInt)
  val tToFuture: Future[Int] = ???

  /**
   * Use `Task.fromFuture` to convert the following Scala `Future` into ZIO Task
   */
  val future2             = () => Future.successful("Hello World")
  val task2: Task[String] = ???

}

object zio_resources {
  import java.io.{ File, FileInputStream }

  //openFile("foo.txt").bracket(closeFile(_)) { file =>
  //  (for {
  //     resultSet <- interruptible(jdbc.execQuery(query))
  //   } yield data).timeout(60.seconds)
  //}

  // interruptible(jdbc.execQuery(query))

  class InputStream private (is: FileInputStream) {
    def read: IO[Exception, Option[Byte]] =
      IO.effectTotal(is.read).map(i => if (i < 0) None else Some(i.toByte))
    def close: IO[Exception, Unit] =
      IO.effectTotal(is.close())
  }
  object InputStream {
    def openFile(file: File): IO[Exception, InputStream] =
      IO.effectTotal(new InputStream(new FileInputStream(file)))
  }

  /**
   * This following program is the classic paradigm for resource handling using try / finally
   */
  object classic {
    trait Handle
    def openFile(file: String): Handle        = ???
    def closeFile(handle: Handle): Unit       = ???
    def readFile(handle: Handle): Array[Byte] = ???

    // Classic paradigm for safe resource handling using
    // try / finally:
    def safeResource(file: String): Unit = {
      var handle: Handle = null.asInstanceOf[Handle]

      try {
        handle = openFile(file)

        readFile(handle)
      } finally if (handle != null) closeFile(handle)
    }

    def finallyPuzzler(): Unit =
      try {
        try throw new Error("e1")
        finally throw new Error("e2")
      } catch {
        case e: Error => println(e)
      }
  }

  /**
   * Rewrite the following procedural program to ZIO, using `IO.fail` and the `ensuring` method.
   */
  var i = 0
  def increment1(): Unit =
    try {
      i += 1
      throw new Exception("Boom!")
    } finally i -= 1

  def increment2(): Task[Unit] =
    (IO.effect(i += 1) *> IO.fail(new Exception("Boom!"))).ensuring {
      IO.effectTotal { i -= 1 }
    }

  /**
   * Rewrite the following procedural program to ZIO, using `IO.fail` and the
   * `ensuring` method of the `IO` object.
   */
  def tryCatch1(): Unit =
    try throw new Exception("Uh oh")
    finally println("On the way out...")
  val tryCatch2: Task[Unit] =
    IO.fail(new Exception("Uh oh")).ensuring {
      IO.effectTotal(println("On the way out ..."))
    }

  /**
   * Rewrite the `readFile1` function to use `bracket` so resources can be
   * safely cleaned up in the event of errors, defects, or interruption.
   */
  def readFile1(file: File): Task[List[Byte]] = {
    def readAll(is: InputStream, acc: List[Byte]): Task[List[Byte]] =
      is.read.flatMap {
        case None       => IO.succeed(acc.reverse)
        case Some(byte) => readAll(is, byte :: acc)
      }

    for {
      stream <- InputStream.openFile(file)
      bytes  <- readAll(stream, Nil)
      _      <- stream.close
    } yield bytes
  }

  def readFile2(file: File): Task[List[Byte]] = {
    def readAll(is: InputStream, acc: List[Byte]): ZIO[Any, Exception, List[Byte]] =
      is.read.flatMap {
        case None       => IO.succeed(acc.reverse)
        case Some(byte) => readAll(is, byte :: acc)
      }
    InputStream.openFile(file).bracket(_.close orElse Task.unit)(readAll(_, Nil))
  }

  /**
   * Implement the `tryCatchFinally` method using `bracket` or `ensuring`.
   */
  def tryCatchFinally[E, A](try0: IO[E, A])(catch0: PartialFunction[E, IO[E, A]])(finally0: UIO[Unit]): IO[E, A] = ???

  /**
   * Use the `bracket` method to rewrite the following snippet to ZIO.
   */
  def readFileTCF1(file: File): List[Byte] = {
    var fis: FileInputStream = null

    try {
      fis = new FileInputStream(file)
      val array = Array.ofDim[Byte](file.length.toInt)
      fis.read(array)
      array.toList
    } catch {
      case _: java.io.IOException => Nil
    } finally if (fis != null) fis.close()
  }
  def readFileTCF2(file: File): Task[List[Byte]] = ???

  /**
   *`Managed[R, E, A]` is a managed resource of type `A`, which may be used by
   * invoking the `use` method of the resource. The resource will be automatically
   * acquired before the resource is used, and automatically released after the
   * resource is used.
   */
  /**
   * separate: the acquire, release and the use actions in this procedural program
   * and describe them as ZIO data structures
   */
  trait Status
  object Status {
    case object Opened extends Status
    case object Closed extends Status
  }
  case class Charge(price: Double)
  def buyTicket(ch: Charge) = ???

  var status: Status = Status.Opened
  def receiveEvent(ev: Charge) =
    try {
      if (status == Status.Closed)
        Status.Opened
      else
        buyTicket(ev)
    } finally status = Status.Closed

  /**
   * Define a value of type `Managed` for the acquire and release actions
   * and identify the correct types
   */
  val managed1: Managed[???, ???, ???] = ???

  /**
   * implement the computation of `use` for this Managed
   */
  val use1: IO[???, ???] = ???

  /**
   * write the same example using `manage` in ZIO for the `acquire` action
   */
  val computation: IO[???, ???] = ???

  /**
   * using the data structure `Managed` implement a program that divide a/b then check if it is odd,
   * and finally print out the result on the console
   */
  def acquire(a: Int, b: Int): Task[Int]    = (a / b) ?
  val managed: Managed[Any, Throwable, Int] = ???
  val check: Task[Int]                      = ???

}

object zio_environment {

  /**
   * The Environments in ZIO
   * console (putStr, getStr)
   * clock (currentTime, sleep, nanoTime)
   * random (nextInt, nextBoolean, ...)
   * system (env)
   */
  //write the type of a program that requires scalaz.zio.clock.Clock and which could fail with E or succeed with A
  type ClockIO = ???

  //write the type of a program that requires scalaz.zio.console.Console and which could fail with E or succeed with A
  type ConsoleIO = ???

  //write the type of a program that requires scalaz.zio.system.System and which could fail with E or succeed with A
  type SystemIO = ???

  //write the type of a program that requires scalaz.zio.random.Random and which could fail with E or succeed with A
  type RandomIO = ???

  //write the type of a program that requires Clock and System and which could fail with E or succeed with A
  type ClockWithSystemIO = ???

  //write the type of a program that requires Console and System and which could fail with E or succeed with A
  type ConsoleWithSystemIO = ???

  //write the type of a program that requires Clock, System and Random and which could fail with E or succeed with A
  type ClockWithSystemWithRandom = ???

  //write the type of a program that requires Clock, Console, System and Random and which could fail with E or succeed with A
  type ClockWithConsoleWithSystemWithRandom = ???
}

object zio_dependency_management {
<<<<<<< HEAD
  import scalaz.zio.console.Console
  import scalaz.zio.clock.Clock
  import scalaz.zio.system.System
=======
  import scalaz.zio.console
  import scalaz.zio.console.Console
  import scalaz.zio.clock
  import scalaz.zio.clock.Clock
  import scalaz.zio.system
  import scalaz.zio.system.System
  import java.io.IOException

>>>>>>> 2f2451c0
  /**
   * Using `zio.console.getStrLn`, implement `getStrLn` and identify the
   * correct type for the ZIO effect.
   */
  val getStrLn: ZIO[Console, IOException, String] = scalaz.zio.console.getStrLn

  /**
<<<<<<< HEAD
   * Using `zio.console.putStrLn`. implement `putStrLn`
   * and identify the correct ZIO type.
=======
   * Using `zio.console.putStrLn`, implement `putStrLn` and identify the
   * correct type for the ZIO effect.
>>>>>>> 2f2451c0
   */
  def putStrLn(line: String): ZIO[Console, Nothing, Unit] = scalaz.zio.console.putStr(line)

  /**
   * Using `scalaz.zio.clock.nanoTime`, implement `nanoTime` and identity the
   * correct type for the ZIO effect.
   */
<<<<<<< HEAD
  val nanoTime: ZIO[Clock, Nothing, Long] = scalaz.zio.clock.nanoTime
=======
  val nanoTime: ZIO[???, ???, ???] = ???
>>>>>>> 2f2451c0

  /**
   * Using `scalaz.zio.system`, implement `env` and identify the correct
   * type for the ZIO effect.
   */
<<<<<<< HEAD
  def env(value: String): ZIO[System, SecurityException, Option[String]] =
    scalaz.zio.system.env(value)

  //  call all 3 preceding methods in one
  //  for comprehension
  val program: ZIO[Console with System with Clock, SecurityException, Unit] =
    for {
      time <- nanoTime
      _    <- putStrLn(s"The time is $time.")
      home <- env("JAVA_HOME")
      _    <- putStrLn(s"JAVA_HOME is $home.")
    } yield ()

=======
  def env(property: String): ZIO[???, ???, ???] = ???

  /**
   * Call three of the preceding methods inside the following `for`
   * comprehension and identify the correct type for the ZIO effect.
   */
  val program: ZIO[???, ???, ???] =
    ???
>>>>>>> 2f2451c0

  /**
   * Build a new Service called `Configuration`
   * - define the module
   * - define the interface
   * - define the helper functions (host, port)
   * - implement a trait `Live` that extends the module.
   * - implement all helper functions.
   */
  //Module
<<<<<<< HEAD
  trait Config {
    val config: Config.Service[Any]
  }

  object Config {
    //service: definition of the methods
=======
  import system.System

  trait Config {
    val config: ???
  }

  object Config {
    // Service: definition of the methods provided by module:
>>>>>>> 2f2451c0
    trait Service[R] {
      val port: ZIO[R, Nothing, Int]
      val host: ZIO[R, Nothing, String]
    }
<<<<<<< HEAD
    //implementation
    trait Live extends Config with System {
      override val config: Config.Service[Any] = new Service[Any] {
        override val port = UIO.succeed(42)
        override val host = system.env("HOST").map(_.get) orElse UIO.succeed("localhost")
      }
=======
    // Production module implementation:
    trait Live extends Config {
      val config: ??? = ???
>>>>>>> 2f2451c0
    }
    object Live extends Live with System.Live
  }
<<<<<<< HEAD
  //  val access: ZIO[Config, Nothing, Int] = ZIO.accessM(_.config.port)
=======
>>>>>>> 2f2451c0

  //Helpers
  object config_ extends Config.Service[Config] {

    /**
     * Access to the environment `Config` using `accessM`
     */
<<<<<<< HEAD
    override val port = ZIO.accessM(_.config.port)
    override val host = ZIO.accessM(_.config.host)
=======
    override val port = ???
    override val host = ???
>>>>>>> 2f2451c0
  }
  import config_._

<<<<<<< HEAD
  import config_._
  val program1: ZIO[Config with Console, Nothing, Unit] = for {
    port <- port
    host <- host
    _    <- putStrLn(s"Host is $host. Port is $port.")
  } yield ()
  // provide console
  val program2: ZIO[Any, Nothing, Unit] = program1.provide(new Config.Live with System.Live with Console.Live)

  object Main extends Runtime[Config] {
=======
  /**
   * Write a program that depends on `Config` and `Console` and use the Scala
   * compiler to infer the correct type.
   */
  val configProgram: ZIO[Config with Console, ???, ???] = ???
>>>>>>> 2f2451c0

  /**
   * Give the `configProgram` its dependencies by supplying it with both `Config`
   * and `Console` modules, and determine the type of the resulting effect.
   */
  configProgram.provide(???)

<<<<<<< HEAD
    // PlatformLive.Default.withMakeReportError
    val configRuntime: Runtime[Config with Clock] =
      Runtime(new Config.Live with System.Live with Clock.Live: Config with Clock, PlatformLive.Default)

    /**
     * Add the environment that you will need to provide following the exercises.
     */
    override val Environment: Config = ???
=======
  /**
   * Create a `Runtime[Config with Console]` that can be used to run any
   * effect that has a dependency on `Config`:
   */
  val ConfigRuntime: Runtime[Config with Console] =
    Runtime(??? : Config with Console, PlatformLive.Default)
>>>>>>> 2f2451c0

  /**
   * Define a ZIO value that describes an effect which uses Config with
   * Console that displays the port and host in the Console and fails
   * with a String if the host name contains `:`
   */
  val simpleConfigProgram: ZIO[Config, String, Unit] = ???

  /**
   * run the `program` using `unsafeRun`
   * @note When you call unsafeRun the Runtime will provide all the environment that you defined above
   *       when you give a wrong Environment, you will get compile errors.
   */
  val run: ??? = simpleConfigProgram ?

  /**
   * Build a file system service
   */
  //Module
  trait FileSystem {
    val filesystem: FileSystem.Service[Any]
  }

  object FileSystem {
<<<<<<< HEAD
    //service: definition of the methods
    trait Service[R] {
      def listFiles(dir: Path): ZIO[R, IOException, List[Path]]
      def touch(file: Path): ZIO[R, IOException, Unit]
    }
    //implementation
=======
    // Service: definition of the methods of the module:
    trait Service[R] {}

    // Production implementation of the module:
>>>>>>> 2f2451c0
    trait Live extends FileSystem {
      val filesystem: Service[Any] = new Service[Any] {

        override def listFiles(dir: Path): ZIO[Any, IOException, List[Path]] =
          ZIO.effect(dir.toFile.listFiles().map(_.toPath).toList).refineOrDie {
            case io: IOException => io
          }

        override def touch(file: Path): ZIO[Any, IOException, Unit] =
          zio_composition.ifThenElse(IO.effect(file.toFile.exists()))(
            IO.unit,
            IO.effect(file.toFile.createNewFile()).void
          ).refineOrDie {
            case io: IOException => io
          }
      }
    }
    object Live extends Live
  }
  //Helpers
  object filesystem_ extends FileSystem.Service[FileSystem] {
    override def listFiles(dir: Path) = ZIO.accessM(_.filesystem.listFiles(dir))
    override def touch(file: Path) = ZIO.accessM(_.filesystem.touch(file))
  }

  /**
   * Write an effect that uses `FileSystem with Console`.
   */
  val fileProgram: ZIO[FileSystem with Console, ???, ???] = ???

  /**
   * Create a `Runtime` that can execute effects that require
   * `FileSystem with Console`.
   */
  val FSRuntime: Runtime[FileSystem with Console] = ???

  /**
   * Execute `fileProgram` using `FSRuntime`.
   */
  lazy val fileProgramLive: ??? = FSRuntime.unsafeRun(fileProgram)

  /**
   * Implement a mock file system module.
   */
  trait MockFileSystem extends FileSystem {
    val filesystem = ???
  }

  /**
   * Using `ZIO#provide` with the mock file system module, and a default
   * runtime, execute `fileProgram`.
   */
  lazy val fileProgramTest: ??? = new DefaultRuntime {}.unsafeRun {
    fileProgram.provide(???)
  }
}<|MERGE_RESOLUTION|>--- conflicted
+++ resolved
@@ -9,7 +9,6 @@
 
 import scalaz.zio.Exit.Cause
 import scalaz.zio._
-import scalaz.zio.console.Console
 import scalaz.zio.internal.{Platform, PlatformLive}
 
 import scala.io.Source
@@ -572,10 +571,7 @@
   /**
    * using `sandbox` recover the `veryBadIO` and catch all errors using `catchAll`
    */
-  val caught1: UIO[Int] = veryBadIO.sandbox.catchAll {
-    case Cause.Die(_) => IO.succeed(0)
-    case Cause.Fail(_) => IO.succeed(0)
-  }
+  val caught1: UIO[Int] = veryBadIO.sandbox.catchAll(_ => IO.succeed(0))
 
   /**
    * using `sandboxWith` improve the code above and use `catchSome` with a partial match for the possible errors
@@ -750,8 +746,8 @@
 
 object zio_interop {
 
+  import scala.concurrent.ExecutionContext.global
   import scala.concurrent.Future
-  import scala.concurrent.ExecutionContext.global
 
   /**
    * Using `Fiber#toFuture`. Convert the following `Fiber` into a `Future`
@@ -780,7 +776,7 @@
 }
 
 object zio_resources {
-  import java.io.{ File, FileInputStream }
+  import java.io.{File, FileInputStream}
 
   //openFile("foo.txt").bracket(closeFile(_)) { file =>
   //  (for {
@@ -995,20 +991,12 @@
 }
 
 object zio_dependency_management {
-<<<<<<< HEAD
+  import java.io.IOException
+
+  import scalaz.zio.clock.Clock
   import scalaz.zio.console.Console
-  import scalaz.zio.clock.Clock
   import scalaz.zio.system.System
-=======
-  import scalaz.zio.console
-  import scalaz.zio.console.Console
-  import scalaz.zio.clock
-  import scalaz.zio.clock.Clock
-  import scalaz.zio.system
-  import scalaz.zio.system.System
-  import java.io.IOException
-
->>>>>>> 2f2451c0
+
   /**
    * Using `zio.console.getStrLn`, implement `getStrLn` and identify the
    * correct type for the ZIO effect.
@@ -1016,13 +1004,8 @@
   val getStrLn: ZIO[Console, IOException, String] = scalaz.zio.console.getStrLn
 
   /**
-<<<<<<< HEAD
-   * Using `zio.console.putStrLn`. implement `putStrLn`
-   * and identify the correct ZIO type.
-=======
    * Using `zio.console.putStrLn`, implement `putStrLn` and identify the
    * correct type for the ZIO effect.
->>>>>>> 2f2451c0
    */
   def putStrLn(line: String): ZIO[Console, Nothing, Unit] = scalaz.zio.console.putStr(line)
 
@@ -1030,17 +1013,12 @@
    * Using `scalaz.zio.clock.nanoTime`, implement `nanoTime` and identity the
    * correct type for the ZIO effect.
    */
-<<<<<<< HEAD
   val nanoTime: ZIO[Clock, Nothing, Long] = scalaz.zio.clock.nanoTime
-=======
-  val nanoTime: ZIO[???, ???, ???] = ???
->>>>>>> 2f2451c0
 
   /**
    * Using `scalaz.zio.system`, implement `env` and identify the correct
    * type for the ZIO effect.
    */
-<<<<<<< HEAD
   def env(value: String): ZIO[System, SecurityException, Option[String]] =
     scalaz.zio.system.env(value)
 
@@ -1054,17 +1032,6 @@
       _    <- putStrLn(s"JAVA_HOME is $home.")
     } yield ()
 
-=======
-  def env(property: String): ZIO[???, ???, ???] = ???
-
-  /**
-   * Call three of the preceding methods inside the following `for`
-   * comprehension and identify the correct type for the ZIO effect.
-   */
-  val program: ZIO[???, ???, ???] =
-    ???
->>>>>>> 2f2451c0
-
   /**
    * Build a new Service called `Configuration`
    * - define the module
@@ -1074,46 +1041,27 @@
    * - implement all helper functions.
    */
   //Module
-<<<<<<< HEAD
   trait Config {
     val config: Config.Service[Any]
   }
 
   object Config {
-    //service: definition of the methods
-=======
-  import system.System
-
-  trait Config {
-    val config: ???
-  }
-
-  object Config {
     // Service: definition of the methods provided by module:
->>>>>>> 2f2451c0
     trait Service[R] {
       val port: ZIO[R, Nothing, Int]
       val host: ZIO[R, Nothing, String]
     }
-<<<<<<< HEAD
     //implementation
     trait Live extends Config with System {
       override val config: Config.Service[Any] = new Service[Any] {
         override val port = UIO.succeed(42)
         override val host = system.env("HOST").map(_.get) orElse UIO.succeed("localhost")
       }
-=======
-    // Production module implementation:
-    trait Live extends Config {
-      val config: ??? = ???
->>>>>>> 2f2451c0
-    }
+    }
+
     object Live extends Live with System.Live
   }
-<<<<<<< HEAD
   //  val access: ZIO[Config, Nothing, Int] = ZIO.accessM(_.config.port)
-=======
->>>>>>> 2f2451c0
 
   //Helpers
   object config_ extends Config.Service[Config] {
@@ -1121,17 +1069,10 @@
     /**
      * Access to the environment `Config` using `accessM`
      */
-<<<<<<< HEAD
     override val port = ZIO.accessM(_.config.port)
     override val host = ZIO.accessM(_.config.host)
-=======
-    override val port = ???
-    override val host = ???
->>>>>>> 2f2451c0
-  }
-  import config_._
-
-<<<<<<< HEAD
+  }
+
   import config_._
   val program1: ZIO[Config with Console, Nothing, Unit] = for {
     port <- port
@@ -1142,51 +1083,39 @@
   val program2: ZIO[Any, Nothing, Unit] = program1.provide(new Config.Live with System.Live with Console.Live)
 
   object Main extends Runtime[Config] {
-=======
-  /**
-   * Write a program that depends on `Config` and `Console` and use the Scala
-   * compiler to infer the correct type.
-   */
-  val configProgram: ZIO[Config with Console, ???, ???] = ???
->>>>>>> 2f2451c0
-
-  /**
-   * Give the `configProgram` its dependencies by supplying it with both `Config`
-   * and `Console` modules, and determine the type of the resulting effect.
-   */
-  configProgram.provide(???)
-
-<<<<<<< HEAD
+
+    /**
+      * Give the `configProgram` its dependencies by supplying it with both `Config`
+      * and `Console` modules, and determine the type of the resulting effect.
+      */
+    val configProgram: ZIO[Config with Console, ???, ???] = ???
+
     // PlatformLive.Default.withMakeReportError
     val configRuntime: Runtime[Config with Clock] =
       Runtime(new Config.Live with System.Live with Clock.Live: Config with Clock, PlatformLive.Default)
 
     /**
-     * Add the environment that you will need to provide following the exercises.
-     */
+      * Add the environment that you will need to provide following the exercises.
+      */
     override val Environment: Config = ???
-=======
-  /**
-   * Create a `Runtime[Config with Console]` that can be used to run any
-   * effect that has a dependency on `Config`:
-   */
-  val ConfigRuntime: Runtime[Config with Console] =
-    Runtime(??? : Config with Console, PlatformLive.Default)
->>>>>>> 2f2451c0
-
-  /**
-   * Define a ZIO value that describes an effect which uses Config with
-   * Console that displays the port and host in the Console and fails
-   * with a String if the host name contains `:`
-   */
-  val simpleConfigProgram: ZIO[Config, String, Unit] = ???
-
-  /**
-   * run the `program` using `unsafeRun`
-   * @note When you call unsafeRun the Runtime will provide all the environment that you defined above
-   *       when you give a wrong Environment, you will get compile errors.
-   */
-  val run: ??? = simpleConfigProgram ?
+
+    override val Platform: Platform = ???
+
+    /**
+      * Define a ZIO value that describes an effect which uses Config with
+      * Console that displays the port and host in the Console and fails
+      * with a String if the host name contains `:`
+      */
+    val simpleConfigProgram: ZIO[Config, String, Unit] = ???
+
+    /**
+      * run the `program` using `unsafeRun`
+      *
+      * @note When you call unsafeRun the Runtime will provide all the environment that you defined above
+      *       when you give a wrong Environment, you will get compile errors.
+      */
+    val run: ??? = simpleConfigProgram ?
+  }
 
   /**
    * Build a file system service
@@ -1197,19 +1126,13 @@
   }
 
   object FileSystem {
-<<<<<<< HEAD
     //service: definition of the methods
     trait Service[R] {
       def listFiles(dir: Path): ZIO[R, IOException, List[Path]]
       def touch(file: Path): ZIO[R, IOException, Unit]
     }
-    //implementation
-=======
-    // Service: definition of the methods of the module:
-    trait Service[R] {}
 
     // Production implementation of the module:
->>>>>>> 2f2451c0
     trait Live extends FileSystem {
       val filesystem: Service[Any] = new Service[Any] {
 
