--- conflicted
+++ resolved
@@ -9,8 +9,9 @@
 import net.degoes.zio.essentials.zio_values
 import scalaz.zio._
 import scalaz.zio.clock.Clock
-import scalaz.zio.console.{Console, putStrLn}
+import scalaz.zio.console._
 import scalaz.zio.duration._
+import scalaz.zio.random.Random
 import scalaz.zio.stream.Sink
 
 import scala.concurrent.duration.Duration
@@ -62,27 +63,16 @@
    * Print in the console forever without blocking the main Fiber
    *  Identify the correct types (!)
    */
-<<<<<<< HEAD
   val putStrLForeverF: ZIO[Console, Nothing, Fiber[Nothing, Nothing]] = console.putStrLn("Hello ZIO").forever.fork
-=======
-  val putStrLForeverF: ZIO[Console, Nothing, Fiber[???, ???]] = 
-    console.putStrLn("Hello ZIO") ?
->>>>>>> 2f2451c0
 
   /**
    * Get the value of the following Fibers using `Fiber#join`
    * Identify the correct types.
    */
-<<<<<<< HEAD
   val fiber1: IO[Nothing, Int] = Fiber.succeed[Nothing, Int](1).join
   val fiber2: IO[Nothing, Nothing] = Fiber.lift(IO.succeed("run forever").forever).flatMap(_.join)
   val fiber3: IO[Int, Nothing] = Fiber.fail[Int](1).join
   val fiber4: IO[Exception, Nothing] = Fiber.fail[Exception](new Exception("error!")).join
-=======
-  val fiber1: IO[???, ???] = Fiber.succeed[Nothing, Int](1) ?
-  val fiber2: IO[???, ???] = Fiber.fail[Int](1) ?
-  val fiber3: IO[???, ???] = Fiber.fail[Exception](new Exception("error!")) ?
->>>>>>> 2f2451c0
 
   /**
    * Using `await` suspend the awaiting fibers until the result will be ready and
@@ -107,16 +97,11 @@
    * Using `flatMap` and `interrupt` to interrupt the fiber `putStrLForeverF`
    * Identify the correct types
    */
-<<<<<<< HEAD
   val interruptedF: ZIO[Console, Nothing, Exit[Nothing, Nothing]] =
     for {
       fiber <- putStrLn("Hello World!").forever.fork
       exit  <- fiber.interrupt
     } yield exit
-=======
-  val interruptedF: ZIO[Console, Nothing, Exit[???, ???]] = 
-    putStrLForeverF ?
->>>>>>> 2f2451c0
 
   /**
    * Write a program that asks 2 users for their name and greets them concurrently,
@@ -124,7 +109,6 @@
    * Use for-comprehension or `flatMap` and `map`.
    *  Identify the correct types
    */
-<<<<<<< HEAD
   val sayHello: ZIO[Console, IOException, Unit]     =
     for {
       name1 <- zio_values.getStrLn
@@ -134,10 +118,6 @@
       _     <- f1.zip(f2).join
     } yield ()
 
-=======
-  val sayHello: ZIO[???, ???, Unit]     = 
-    ???
->>>>>>> 2f2451c0
   val sayHelloBoth: ZIO[???, ???, Unit] = sayHello ?
 
   /**
@@ -192,12 +172,7 @@
   def findFirstAndLast(as: List[User])(p: LocalDate => Boolean): UIO[(Option[User], Option[User])] = {
     val findFirst: UIO[Option[User]] = Task.effectTotal(as.find(user => p(user.subscription)))
     val findLast: UIO[Option[User]]  = Task.effectTotal(as.reverse.find(user => p(user.subscription)))
-<<<<<<< HEAD
     findFirst.zipPar(findLast)
-=======
-    
-    ???
->>>>>>> 2f2451c0
   }
 
   /**
@@ -218,7 +193,6 @@
    * in parallel.
    * Identify the correct ZIO type.
    */
-<<<<<<< HEAD
   def printAll(users: List[User]): UIO[List[Unit]] =
     ZIO.foreachPar(users) { user =>
       zio_values.putStrLn(user.toString)
@@ -230,20 +204,6 @@
 
   val firstTwentyFibs: UIO[List[BigInt]] =
     IO.foreachPar(0 to 19)(fib)
-=======
-  def printAll(users: List[User]): ??? = ???
-
-  def fib(n: Int): UIO[BigInt] = 
-    if (n <= 1) UIO.succeed(BigInt(n))
-    else fib(n -  1).zipWith(fib(n - 2))(_ + _)
-
-  /**
-   * Compute the first 20 fibonacci numbers in parallel.
-   */
-  val firstTwentyFibs: UIO[List[BigInt]] = 
-    ???
-
->>>>>>> 2f2451c0
 
   /**
    * Using `ZIO.foreachPar`. Write a program that compute the sum of action1, action2 and action3
@@ -272,19 +232,9 @@
    * Using `ZIO#race`. Race queries against primary and secondary databases
    * to return whichever one succeeds first.
    */
-<<<<<<< HEAD
   val leftContestent1: UIO[Nothing]                 = IO.never
   val rightContestent1: ZIO[Console, Nothing, Unit] = putStrLn("Hello World")
   val raced1: ZIO[Console, Nothing, Unit]           = leftContestent1 race rightContestent1
-=======
-  sealed trait Database 
-  object Database {
-    case object Primary extends Database 
-    case object Secondary extends Database
-  }
-  def getUserById(userId: Int, db: Database): Task[User] = ???
-  def getUserById(userId: Int): Task[User] = ???
->>>>>>> 2f2451c0
 
   /**
    * Using `raceAttempt` Race `leftContestent1` and `rightContestent1` to see
@@ -354,18 +304,6 @@
     } yield value
 
   /**
-   * Refactor this contentious code to be atomic using `Ref#update`.
-   */
-  def makeContentious1(n: Int): UIO[Fiber[Nothing, List[Nothing]]] = 
-    Ref.make(0).flatMap(ref =>
-      IO.forkAll(List.fill(n)(ref.get.flatMap(value =>
-        ref.set(value + 10)
-      ).forever))
-    )
-  def makeContentious2(n: Int): UIO[Fiber[Nothing, List[Nothing]]] = 
-    ???
-
-  /**
    * Using the `Ref#modify` to atomically increment the value by 10,
    * but return the old value, converted to a string.
    */
@@ -383,15 +321,10 @@
   case object Active extends State
   case object Closed extends State
 
-<<<<<<< HEAD
   def setActive(ref: Ref[State], boolean: Boolean): UIO[State] =
     ref updateSome {
       case Closed => Active
     }
-=======
-  def setActive(ref: Ref[State], boolean: Boolean): UIO[State] = 
-    ???
->>>>>>> 2f2451c0
 
   /**
    * Using `Ref#modifySome` change the state to Closed only if the state was Active and return true
@@ -456,7 +389,7 @@
     } yield completed
 
   /**
-   * Make a promise that might fail with `Error`or produce a value of type 
+   * Make a promise that might fail with `Error`or produce a value of type
    * `Int` and interrupt it using `interrupt`.
    */
   val interrupted: UIO[Boolean] =
@@ -493,21 +426,16 @@
    * Using `await`. Try to retrieve a value from a promise
    * that was interrupted in another fiber.
    */
-  val handoff3: ZIO[Clock with Console, Nothing, Int] =
-    for {
-      promise <- Promise.make[Nothing, Int]
+  val handoff3: ZIO[Clock, Error, Int] =
+    for {
+      promise <- Promise.make[Error, Int]
       _       <- promise.interrupt.delay(10.milliseconds).fork
-<<<<<<< HEAD
       value   <- promise.await
-=======
-      value   <- (promise ? : IO[Nothing, Int])
-      _       <- putStrLn("This line will NEVER be executed")
->>>>>>> 2f2451c0
     } yield value
 
   /**
-   * Build auto-refreshing cache using `Ref`and `Promise`
-   */
+ * Build auto-refreshing cache using `Ref`and `Promise`
+ */
 }
 
 object zio_queue {
@@ -515,11 +443,7 @@
   /**
    * Using `Queue.bounded`, create a queue for `Int` values with a capacity of 10
    */
-<<<<<<< HEAD
   val makeQueue: UIO[Queue[Int]] = Queue.bounded(10)
-=======
-  val makeQueue: UIO[Queue[Int]] = Queue.bounded[Int](10)
->>>>>>> 2f2451c0
 
   /**
    * Place `42` into the queue using `Queue#offer`.
@@ -557,19 +481,11 @@
    * them to the console. In the main fiber, write 100 values into the queue,
    * using `ZIO.foreach` on a `List`.
    */
-<<<<<<< HEAD
   val infiniteReader1: ZIO[Console, Nothing, List[Unit]] =
     for {
       queue <- makeQueue
       _     <- queue.take.flatMap(value => putStrLn(value.toString)).forever.fork
       vs    <- ZIO.foreach(0 to 99)(value => queue.offer(value).void)
-=======
-  val infiniteReader1: ZIO[Console, Nothing, List[Boolean]] =
-    for {
-      queue <- Queue.bounded[String](10)
-      _     <- (??? : ZIO[Console, Nothing, Nothing]).fork
-      vs    <- (??? : UIO[List[Boolean]])
->>>>>>> 2f2451c0
     } yield vs
 
   // import scalaz.zio.duration._
@@ -683,7 +599,6 @@
       msg       <- p.await
     } yield msg
 
-<<<<<<< HEAD
   trait Request
   trait Response
   type Handler = Request => UIO[Response]
@@ -700,28 +615,12 @@
       acceptor <- limitHandler(1000, defaultAcceptor)
       value    <- startWebServer(acceptor)
     } yield value
-=======
-
-  /**
-   * Implement `createAcceptor` to create a connection acceptor that will 
-   * accept at most the specified number of connections.
-   */
-  trait Request 
-  trait Response
-  type Handler = Request => UIO[Response]
-  lazy val defaultHandler: Handler = ???
-  def startWebServer(handler: Handler): UIO[Nothing] = 
-    // Pretend this is implemented.
-    ???
-  def limitedHandler(limit: Int, handler: Handler): UIO[Handler] = 
-    ???
-  val webServer1k: UIO[Nothing] = 
-    for {
-      acceptor <- limitedHandler(1000, defaultHandler)
-      value    <- startWebServer(acceptor)
-    } yield value
-
->>>>>>> 2f2451c0
+
+  def lockExample(sema: Semaphore) =
+    (for { // may be interrupted here
+      _ <- sema.acquireN(10)
+      _ <- putStrLn("Acquired!")
+    } yield ()).ensuring(sema.releaseN(10))
 }
 
 object zio_stream {
@@ -730,23 +629,28 @@
   /**
    * Create a stream using `Stream.apply`
    */
-  val streamStr: Stream[Any, Nothing, Int] = ???
+  val streamStr: Stream[Any, Nothing, Int] =
+    Stream(1, 2, 3, 4, 5)
 
   /**
    * Create a stream using `Stream.fromIterable`
    */
-  val stream1: Stream[Any, Nothing, Int] = (1 to 42) ?
+  val stream1: Stream[Any, Nothing, Int] = Stream.fromIterable(1 to 42)
 
   /**
    * Create a stream using `Stream.fromChunk`
    */
   val chunk: Chunk[Int]                  = Chunk(43 to 100: _*)
-  val stream2: Stream[Any, Nothing, Int] = ???
+  val stream2: Stream[Any, Nothing, Int] = Stream.fromChunk(chunk)
 
   /**
    * Make a queue and use it to create a stream using `Stream.fromQueue`
    */
-  val stream3: UIO[Stream[Any, Nothing, Int]] = ???
+  val stream3: UIO[Stream[Any, Nothing, Int]] =
+    for {
+      queue   <- Queue.bounded[Int](10)
+      stream   = Stream.fromQueue(queue)
+    } yield stream
 
   /**
    * Create a stream from an effect producing a String
@@ -758,23 +662,36 @@
    * Create a stream of ints that starts from 0 until 42,
    * using `Stream#unfold`
    */
-  val stream5: Stream[Any, Nothing, Int] = ???
-
-  /**
-   * Create a stream of ints that starts from 0 until 42,
+  val stream5: Stream[Any, Nothing, Int] =
+    Stream.unfold(0)(index =>
+      if (index <= 42) Some((index, index + 1))
+      else None
+    )
+
+  /**
+   * Create a stream of lines of input from the user, terminating when the user enters
+   * the command "exit" or quit
    * using `Stream#unfoldM`
    */
-  val stream6: Stream[Any, Nothing, Int] = ???
+  val stream6: Stream[Console, IOException, String] =
+    Stream.unfoldM[Console, Unit, IOException, String](()) { _ =>
+      getStrLn.map {
+        case "quit" | "exit" => None
+        case command => Some(command, ())
+      }
+    }
 
   /**
    * Using `withEffect` add one to every element
    */
-  val addOne: Stream[Any, Nothing, Int] = stream1 ?
+  val addOne: Stream[Any, Nothing, Int] = stream1.withEffect { int =>
+    IO.effectTotal(println(int.toString))
+  }
 
   /**
    * Using `Stream#filter` filter the even numbers
    */
-  val evenNumbrers: Stream[Any, Nothing, Int] = stream1 ?
+  val evenNumbrers: Stream[Any, Nothing, Int] = stream1.filter(_ % 2 == 0)
 
   /**
    * Using `Stream#takeWhile` take the numbers that are less than 10
@@ -805,7 +722,7 @@
    * Run `sink` on the stream to get a list of non empty string
    */
   val stream                                         = Stream("Hello", "Hi", "Bonjour", "cześć", "", "Hallo", "Hola")
-  val firstNonEmpty: ZIO[Any, Nothing, List[String]] = ???
+  val firstNonEmpty: ZIO[Any, Nothing, List[String]] = stream.run(Sink.collect[String])
 
 }
 
@@ -814,38 +731,38 @@
   /**
    * Using `Schedule.recurs`, create a schedule that recurs 5 times.
    */
-  val fiveTimes: Schedule[Any, Any, Int] = ???
+  val fiveTimes: Schedule[Any, Any, Int] = Schedule.recurs(5)
 
   /**
    * Using the `ZIO.repeat`, repeat printing "Hello World"
    * five times to the console.
    */
-  val repeated1 = putStrLn("Hello World") ?
+  val repeated1 = putStrLn("Hello World").repeat(fiveTimes)
 
   /**
    * Using `Schedule.spaced`, create a schedule that recurs forever every 1 second
    */
-  val everySecond: Schedule[Any, Any, Int] = ???
+  val everySecond: Schedule[Any, Any, Int] = Schedule.spaced(1.second)
 
   /**
    * Using the `&&` method of the `Schedule` object, the `fiveTimes` schedule,
    * and the `everySecond` schedule, create a schedule that repeats fives times,
    * evey second.
    */
-  val fiveTimesEverySecond = ???
+  val fiveTimesEverySecond = fiveTimes && everySecond
 
   /**
    *  Using the `ZIO#repeat`, repeat the action
    *  putStrLn("Hi hi") using `fiveTimesEverySecond`.
    */
-  val repeated2 = putStrLn("Hi hi") ?
+  val repeated2 = putStrLn("Hi hi").repeat(fiveTimesEverySecond)
 
   /**
    * Using `Schedule#andThen` the `fiveTimes`
    * schedule, and the `everySecond` schedule, create a schedule that repeats
    * fives times rapidly, and then repeats every second forever.
    */
-  val fiveTimesThenEverySecond = ???
+  val fiveTimesThenEverySecond = fiveTimes >>> everySecond
 
   /**
    * Using `ZIO#retry`, retry the following error
@@ -864,37 +781,39 @@
   /**
    * Using `Schedule.exponential`, create an exponential schedule that starts from 10 milliseconds.
    */
-  val exponentialSchedule: Schedule[Any, Any, Duration] = ???
+  val exponentialSchedule: Schedule[Any, Any, (scalaz.zio.duration.Duration, Int)] =
+    Schedule.exponential(10.millis) || Schedule.spaced(2.hours)
 
   /**
    * Using `Schedule.jittered` produced a jittered version of
    * `exponentialSchedule`.
    */
-  val jitteredExponential = exponentialSchedule ?
+  val jitteredExponential = exponentialSchedule.jittered
 
   /**
    * Using `Schedule.whileOutput`, produce a filtered schedule from
    * `Schedule.forever` that will halt when the number of recurrences exceeds 100.
    */
-  val oneHundred = Schedule.forever.whileOutput(???)
+  val oneHundred = Schedule.forever.whileOutput(_ < 100)
 
   /**
    * Using `Schedule.identity`, produce a schedule that recurs forever,
    * returning its inputs.
    */
-  def inputs[A]: Schedule[Any, A, A] = ???
+  def inputs[A]: Schedule[Any, A, A] = Schedule.identity
 
   /**
    * Using `Schedule#collect`, produce a schedule that recurs
    * forever, collecting its inputs into a list.
    */
-  def collectedInputs[A]: Schedule[Any, Any, List[A]] =
-    Schedule.identity[A].collect ?
+  def collectedInputs[A]: Schedule[Any, A, List[A]] =
+    Schedule.identity[A].collect
 
   /**
    * Using  `*>`, combine `fiveTimes` and `everySecond` but return the output of `everySecond`.
    */
-  val fiveTimesEverySecondR: Schedule[Any, Any, Int] = ???
+  val fiveTimesEverySecondR: Schedule[Any, Any, Int] =
+    (fiveTimes && everySecond) *> everySecond
 
   /**
    * Produce a jittered schedule that first does exponential spacing (starting
@@ -902,5 +821,7 @@
    * switches over to fixed spacing of 60 seconds between recurrences, but will
    * only do that for up to 100 times, and produce a list of the results.
    */
-  def mySchedule[A]: Schedule[Any, A, List[A]] = ???
+  def mySchedule[A]: Schedule[Clock with Random, A, List[A]] =
+    (Schedule.exponential(10.seconds).whileOutput(_ < 60.seconds) >>>
+      (Schedule.fixed(60.seconds) && Schedule.recurs(100))).jittered *> Schedule.identity.collect
 }